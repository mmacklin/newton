# SPDX-FileCopyrightText: Copyright (c) 2025 The Newton Developers
# SPDX-License-Identifier: Apache-2.0
#
# Licensed under the Apache License, Version 2.0 (the "License");
# you may not use this file except in compliance with the License.
# You may obtain a copy of the License at
#
# http://www.apache.org/licenses/LICENSE-2.0
#
# Unless required by applicable law or agreed to in writing, software
# distributed under the License is distributed on an "AS IS" BASIS,
# WITHOUT WARRANTIES OR CONDITIONS OF ANY KIND, either express or implied.
# See the License for the specific language governing permissions and
# limitations under the License.

###########################################################################
# Example Sim Quadruped
#
# Shows how to set up a simulation of a rigid-body quadruped articulation
# from a URDF using the newton.ModelBuilder().
# Note this example does not include a trained policy.
#
# Users can pick bodies by right-clicking and dragging with the mouse.
#
###########################################################################

import numpy as np
import warp as wp

wp.config.enable_backward = False

import newton
import newton.examples
import newton.utils
<<<<<<< HEAD
import newton.viewer
=======
from newton.utils import BasicRecorder
from newton.viewer import RecorderImGuiManager
>>>>>>> 7f6229ed


class Example:
    def __init__(self, stage_path="example_quadruped.usd", num_envs=8):
        articulation_builder = newton.ModelBuilder()
        articulation_builder.default_body_armature = 0.01
        articulation_builder.default_joint_cfg.armature = 0.01
        articulation_builder.default_joint_cfg.mode = newton.JointMode.TARGET_POSITION
        articulation_builder.default_joint_cfg.target_ke = 2000.0
        articulation_builder.default_joint_cfg.target_kd = 1.0
        articulation_builder.default_shape_cfg.ke = 1.0e4
        articulation_builder.default_shape_cfg.kd = 1.0e2
        articulation_builder.default_shape_cfg.kf = 1.0e2
        articulation_builder.default_shape_cfg.mu = 1.0
        newton.utils.parse_urdf(
            newton.examples.get_asset("quadruped.urdf"),
            articulation_builder,
            xform=wp.transform([0.0, 0.0, 0.7], wp.quat_identity()),
            floating=True,
            enable_self_collisions=False,
        )
        articulation_builder.joint_q[-12:] = [0.2, 0.4, -0.6, -0.2, -0.4, 0.6, -0.2, 0.4, -0.6, 0.2, -0.4, 0.6]
        articulation_builder.joint_target[-12:] = articulation_builder.joint_q[-12:]

        builder = newton.ModelBuilder()

        self.sim_time = 0.0
        fps = 100
        self.frame_dt = 1.0 / fps

        self.sim_substeps = 10
        self.sim_dt = self.frame_dt / self.sim_substeps

        self.num_envs = num_envs

        offsets = newton.examples.compute_env_offsets(self.num_envs)
        for i in range(self.num_envs):
            builder.add_builder(articulation_builder, xform=wp.transform(offsets[i], wp.quat_identity()))

        builder.add_ground_plane()

        np.set_printoptions(suppress=True)
        # finalize model
        self.model = builder.finalize()

        self.solver = newton.solvers.SolverXPBD(self.model)
        # self.solver = newton.solvers.SolverFeatherstone(self.model)
        # self.solver = newton.solvers.SolverSemiImplicit(self.model)
        # self.solver = newton.solvers.SolverMuJoCo(self.model)

<<<<<<< HEAD
        self.viewer = newton.viewer.ViewerGL(self.model)
=======
        if stage_path:
            self.renderer = newton.viewer.RendererOpenGL(self.model, path=stage_path)
            self.recorder = BasicRecorder()
            self.gui = RecorderImGuiManager(self.renderer, self.recorder, self)
            self.renderer.render_2d_callbacks.append(self.gui.render_frame)
        else:
            self.renderer = None
            self.recorder = None
            self.gui = None
>>>>>>> 7f6229ed

        self.state_0 = self.model.state()
        self.state_1 = self.model.state()
        self.control = self.model.control()
        self.contacts = self.model.collide(self.state_0)

        newton.eval_fk(self.model, self.model.joint_q, self.model.joint_qd, self.state_0)

        # simulate() allocates memory via a clone, so we can't use graph capture if the device does not support mempools
        self.use_cuda_graph = wp.get_device().is_cuda and wp.is_mempool_enabled(wp.get_device())
        if self.use_cuda_graph:
            with wp.ScopedCapture() as capture:
                self.simulate()
            self.graph = capture.graph
        else:
            self.graph = None

    def simulate(self):
        for _ in range(self.sim_substeps):
            self.state_0.clear_forces()

            self.viewer.picking._apply_picking_force(self.state_0)

            self.contacts = self.model.collide(self.state_0)
            self.solver.step(self.state_0, self.state_1, self.control, self.contacts, self.sim_dt)
            self.state_0, self.state_1 = self.state_1, self.state_0

    def step(self):
        with wp.ScopedTimer("step"):
            if self.use_cuda_graph:
                wp.capture_launch(self.graph)
            else:
                self.simulate()
        self.sim_time += self.frame_dt

    def render(self):
        if self.viewer is None:
            return

        with wp.ScopedTimer("render"):
            self.viewer.begin_frame(self.sim_time)
            self.viewer.log_model(self.state_0)
            self.viewer.log_contacts(self.contacts, self.state_0)
            self.viewer.end_frame()


if __name__ == "__main__":
    import argparse

    parser = argparse.ArgumentParser(formatter_class=argparse.ArgumentDefaultsHelpFormatter)
    parser.add_argument("--device", type=str, default=None, help="Override the default Warp device.")
    parser.add_argument(
        "--stage-path",
        type=lambda x: None if x == "None" else str(x),
        default="example_quadruped.usd",
        help="Path to the output USD file.",
    )
    parser.add_argument("--num-frames", type=int, default=30000, help="Total number of frames.")
    parser.add_argument("--num-envs", type=int, default=100, help="Total number of simulated environments.")

    args = parser.parse_known_args()[0]

    with wp.ScopedDevice(args.device):
        example = Example(stage_path=args.stage_path, num_envs=args.num_envs)

        if example.viewer:
            while example.viewer.is_running():
                example.step()
                example.render()
        else:
            for _ in range(args.num_frames):
                example.step()
                example.render()

    if example.viewer:
        example.viewer.close()<|MERGE_RESOLUTION|>--- conflicted
+++ resolved
@@ -32,12 +32,7 @@
 import newton
 import newton.examples
 import newton.utils
-<<<<<<< HEAD
 import newton.viewer
-=======
-from newton.utils import BasicRecorder
-from newton.viewer import RecorderImGuiManager
->>>>>>> 7f6229ed
 
 
 class Example:
@@ -88,19 +83,7 @@
         # self.solver = newton.solvers.SolverSemiImplicit(self.model)
         # self.solver = newton.solvers.SolverMuJoCo(self.model)
 
-<<<<<<< HEAD
         self.viewer = newton.viewer.ViewerGL(self.model)
-=======
-        if stage_path:
-            self.renderer = newton.viewer.RendererOpenGL(self.model, path=stage_path)
-            self.recorder = BasicRecorder()
-            self.gui = RecorderImGuiManager(self.renderer, self.recorder, self)
-            self.renderer.render_2d_callbacks.append(self.gui.render_frame)
-        else:
-            self.renderer = None
-            self.recorder = None
-            self.gui = None
->>>>>>> 7f6229ed
 
         self.state_0 = self.model.state()
         self.state_1 = self.model.state()
